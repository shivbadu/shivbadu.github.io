

<feed xmlns="http://www.w3.org/2005/Atom">
  <id>http://shivrajbadu.com.np/</id>
  <title>Let's code</title>
  <subtitle>This blog provides you the articles about various topics on various programming language.</subtitle>
<<<<<<< HEAD
  <updated>2025-04-03T18:50:14+05:45</updated>
=======
  <updated>2025-04-03T16:25:49+05:45</updated>
>>>>>>> ef0f9e14
  <author>
    <name>Shivraj Badu</name>
    <uri>http://shivrajbadu.com.np/</uri>
  </author>
  <link rel="self" type="application/atom+xml" href="http://shivrajbadu.com.np/feed.xml"/>
  <link rel="alternate" type="text/html" hreflang="en"
    href="http://shivrajbadu.com.np/"/>
  <generator uri="https://jekyllrb.com/" version="4.3.2">Jekyll</generator>
  <rights> © 2025 Shivraj Badu </rights>
  <icon>/assets/img/favicons/favicon.ico</icon>
  <logo>/assets/img/favicons/favicon-96x96.png</logo>


  
  <entry>
    <title>The Complete Guide to Apache Kafka in Rails: From Development to Production</title>
    <link href="http://shivrajbadu.com.np/posts/kafka-in-rails/" rel="alternate" type="text/html" title="The Complete Guide to Apache Kafka in Rails: From Development to Production" />
    <published>2025-04-03T03:20:18+05:45</published>
<<<<<<< HEAD
=======
  
    <updated>2025-04-03T16:24:40+05:45</updated>
  
    <id>http://shivrajbadu.com.np/posts/kafka-in-rails/</id>
    <content src="http://shivrajbadu.com.np/posts/kafka-in-rails/" />
    <author>
      <name>Shivraj Badu</name>
    </author>

  
    
    <category term="ApacheKafka" />
    
  

  
    <summary>
      





      What is Apache Kafka?

Apache Kafka is a distributed event streaming platform designed for high-throughput, fault-tolerant, and real-time data processing. It is used for:


  Messaging System:


Acts as a message broker between producers (data sources) and consumers (data processors).


  Event Streaming:


Allows applications to publish, subscribe to, store, and process event streams in real t...
    </summary>
  

  </entry>

  
  <entry>
    <title>Vive Coding: The Future of AI-Driven Development with Purpose</title>
    <link href="http://shivrajbadu.com.np/posts/vive-coding-future-of-ai-driven-development/" rel="alternate" type="text/html" title="Vive Coding: The Future of AI-Driven Development with Purpose" />
    <published>2025-04-02T10:20:18+05:45</published>
>>>>>>> ef0f9e14
  
    <updated>2025-04-03T16:24:40+05:45</updated>
  
    <id>http://shivrajbadu.com.np/posts/kafka-in-rails/</id>
    <content src="http://shivrajbadu.com.np/posts/kafka-in-rails/" />
    <author>
      <name>Shivraj Badu</name>
    </author>

  
    
    <category term="ApacheKafka" />
    
  

  
    <summary>
      





      What is Apache Kafka?

Apache Kafka is a distributed event streaming platform designed for high-throughput, fault-tolerant, and real-time data processing. It is used for:


  Messaging System:


Acts as a message broker between producers (data sources) and consumers (data processors).


  Event Streaming:


Allows applications to publish, subscribe to, store, and process event streams in real t...
    </summary>
  

  </entry>

  
  <entry>
    <title>Apache Kafka In Rails</title>
    <link href="http://shivrajbadu.com.np/posts/apache-kafka-in-rails/" rel="alternate" type="text/html" title="Apache Kafka In Rails" />
    <published>2025-04-03T00:00:00+05:45</published>
  
    <updated>2025-04-03T00:00:00+05:45</updated>
  
    <id>http://shivrajbadu.com.np/posts/apache-kafka-in-rails/</id>
    <content src="http://shivrajbadu.com.np/posts/apache-kafka-in-rails/" />
    <author>
      <name>Shivraj Badu</name>
    </author>

  
    
  

  
    <summary>
      





      Subscribers – Kafka as Broker – Consumers

Gemfile

gem 'ruby-kafka', '~&amp;gt; 1.5'  # This is the correct gem to use
gem 'delivery_boy'  # Add this line
gem 'racecar' # for easy consumer setup


https://kafka.apache.org/quickstart#quickstart_send
https://deadmanssnitch.com/opensource/kafka/docs/index.html

** docker pull apache/kafka:4.0.0
** docker run -p 9092:9092 apache/kafka:4.0.0

setup ini...
    </summary>
  

  </entry>

  
  <entry>
    <title>Vive Coding: The Future of AI-Driven Development with Purpose</title>
    <link href="http://shivrajbadu.com.np/posts/vive-coding-future-of-ai-driven-development/" rel="alternate" type="text/html" title="Vive Coding: The Future of AI-Driven Development with Purpose" />
    <published>2025-04-02T10:20:18+05:45</published>
  
    <updated>2025-04-02T10:20:18+05:45</updated>
  
    <id>http://shivrajbadu.com.np/posts/vive-coding-future-of-ai-driven-development/</id>
    <content src="http://shivrajbadu.com.np/posts/vive-coding-future-of-ai-driven-development/" />
    <author>
      <name>Shivraj Badu</name>
    </author>

  
    
    <category term="Artificial Intelligence (AI)" />
    
    <category term="Vive Coding" />
    
  

  
    <summary>
      





      Software development is undergoing a transformation. Traditionally, coding required deep knowledge of syntax, algorithms, and frameworks. But with the rise of AI-powered tools, a new paradigm has emerged: Vibe Coding—a style of development where programmers instruct AI to write code based on natural language prompts, focusing on creativity rather than manual coding.

At the same time, a complem...
    </summary>
  

  </entry>

  
  <entry>
    <title>Tailwind CSS Mastery Guide</title>
    <link href="http://shivrajbadu.com.np/posts/tailwind-cheatsheet/" rel="alternate" type="text/html" title="Tailwind CSS Mastery Guide" />
    <published>2025-04-01T12:20:18+05:45</published>
  
    <updated>2025-04-02T17:29:14+05:45</updated>
  
    <id>http://shivrajbadu.com.np/posts/tailwind-cheatsheet/</id>
    <content src="http://shivrajbadu.com.np/posts/tailwind-cheatsheet/" />
    <author>
      <name>Shivraj Badu</name>
    </author>

  
    
    <category term="Tailwind CSS" />
    
    <category term="UI" />
    
    <category term="cheatsheet" />
    
  

  
    <summary>
      





      Here’s a comprehensive list of Tailwind CSS utility categories and their class name prefixes to help you master Tailwind:

Tailwind CSS Mastery Guide

Layout


  
    
      Category
      Prefixes/Classes
    
  
  
    
      Container
      container
    
    
      Display
      block, inline-block, inline, flex, inline-flex, grid, inline-grid
    
    
      Box Sizing
      box-border, bo...
    </summary>
  

  </entry>

<<<<<<< HEAD
  
  <entry>
    <title>Streamlining Development with CircleCI: A Guide to Continuous Integration and Delivery</title>
    <link href="http://shivrajbadu.com.np/posts/circle-ci/" rel="alternate" type="text/html" title="Streamlining Development with CircleCI: A Guide to Continuous Integration and Delivery" />
    <published>2025-03-27T04:50:00+05:45</published>
  
    <updated>2025-03-27T17:41:40+05:45</updated>
  
    <id>http://shivrajbadu.com.np/posts/circle-ci/</id>
    <content src="http://shivrajbadu.com.np/posts/circle-ci/" />
    <author>
      <name>Shivraj Badu</name>
    </author>

  
    
    <category term="CircleCI" />
    
  

  
    <summary>
      





      In the fast-paced world of software development, delivering high-quality applications rapidly and reliably is paramount. CircleCI, a leading continuous integration and delivery (CI/CD) platform, has emerged as a favorite among developers seeking to optimize their workflows and automate processes. In this blog, we’ll explore what CircleCI is, its key features, and how it can transform your devel...
    </summary>
  

  </entry>

=======
>>>>>>> ef0f9e14
</feed>

<|MERGE_RESOLUTION|>--- conflicted
+++ resolved
@@ -4,11 +4,7 @@
   <id>http://shivrajbadu.com.np/</id>
   <title>Let's code</title>
   <subtitle>This blog provides you the articles about various topics on various programming language.</subtitle>
-<<<<<<< HEAD
-  <updated>2025-04-03T18:50:14+05:45</updated>
-=======
-  <updated>2025-04-03T16:25:49+05:45</updated>
->>>>>>> ef0f9e14
+  <updated>2025-04-03T18:55:25+05:45</updated>
   <author>
     <name>Shivraj Badu</name>
     <uri>http://shivrajbadu.com.np/</uri>
@@ -27,8 +23,6 @@
     <title>The Complete Guide to Apache Kafka in Rails: From Development to Production</title>
     <link href="http://shivrajbadu.com.np/posts/kafka-in-rails/" rel="alternate" type="text/html" title="The Complete Guide to Apache Kafka in Rails: From Development to Production" />
     <published>2025-04-03T03:20:18+05:45</published>
-<<<<<<< HEAD
-=======
   
     <updated>2025-04-03T16:24:40+05:45</updated>
   
@@ -67,6 +61,53 @@
 
 
 Allows applications to publish, subscribe to, store, and process event streams in real t...
+    </summary>
+  
+
+  </entry>
+
+  
+  <entry>
+    <title>Apache Kafka In Rails</title>
+    <link href="http://shivrajbadu.com.np/posts/apache-kafka-in-rails/" rel="alternate" type="text/html" title="Apache Kafka In Rails" />
+    <published>2025-04-03T00:00:00+05:45</published>
+  
+    <updated>2025-04-03T00:00:00+05:45</updated>
+  
+    <id>http://shivrajbadu.com.np/posts/apache-kafka-in-rails/</id>
+    <content src="http://shivrajbadu.com.np/posts/apache-kafka-in-rails/" />
+    <author>
+      <name>Shivraj Badu</name>
+    </author>
+
+  
+    
+  
+
+  
+    <summary>
+      
+
+
+
+
+
+      Subscribers – Kafka as Broker – Consumers
+
+Gemfile
+
+gem 'ruby-kafka', '~&amp;gt; 1.5'  # This is the correct gem to use
+gem 'delivery_boy'  # Add this line
+gem 'racecar' # for easy consumer setup
+
+
+https://kafka.apache.org/quickstart#quickstart_send
+https://deadmanssnitch.com/opensource/kafka/docs/index.html
+
+** docker pull apache/kafka:4.0.0
+** docker run -p 9092:9092 apache/kafka:4.0.0
+
+setup ini...
     </summary>
   
 
@@ -77,102 +118,6 @@
     <title>Vive Coding: The Future of AI-Driven Development with Purpose</title>
     <link href="http://shivrajbadu.com.np/posts/vive-coding-future-of-ai-driven-development/" rel="alternate" type="text/html" title="Vive Coding: The Future of AI-Driven Development with Purpose" />
     <published>2025-04-02T10:20:18+05:45</published>
->>>>>>> ef0f9e14
-  
-    <updated>2025-04-03T16:24:40+05:45</updated>
-  
-    <id>http://shivrajbadu.com.np/posts/kafka-in-rails/</id>
-    <content src="http://shivrajbadu.com.np/posts/kafka-in-rails/" />
-    <author>
-      <name>Shivraj Badu</name>
-    </author>
-
-  
-    
-    <category term="ApacheKafka" />
-    
-  
-
-  
-    <summary>
-      
-
-
-
-
-
-      What is Apache Kafka?
-
-Apache Kafka is a distributed event streaming platform designed for high-throughput, fault-tolerant, and real-time data processing. It is used for:
-
-
-  Messaging System:
-
-
-Acts as a message broker between producers (data sources) and consumers (data processors).
-
-
-  Event Streaming:
-
-
-Allows applications to publish, subscribe to, store, and process event streams in real t...
-    </summary>
-  
-
-  </entry>
-
-  
-  <entry>
-    <title>Apache Kafka In Rails</title>
-    <link href="http://shivrajbadu.com.np/posts/apache-kafka-in-rails/" rel="alternate" type="text/html" title="Apache Kafka In Rails" />
-    <published>2025-04-03T00:00:00+05:45</published>
-  
-    <updated>2025-04-03T00:00:00+05:45</updated>
-  
-    <id>http://shivrajbadu.com.np/posts/apache-kafka-in-rails/</id>
-    <content src="http://shivrajbadu.com.np/posts/apache-kafka-in-rails/" />
-    <author>
-      <name>Shivraj Badu</name>
-    </author>
-
-  
-    
-  
-
-  
-    <summary>
-      
-
-
-
-
-
-      Subscribers – Kafka as Broker – Consumers
-
-Gemfile
-
-gem 'ruby-kafka', '~&amp;gt; 1.5'  # This is the correct gem to use
-gem 'delivery_boy'  # Add this line
-gem 'racecar' # for easy consumer setup
-
-
-https://kafka.apache.org/quickstart#quickstart_send
-https://deadmanssnitch.com/opensource/kafka/docs/index.html
-
-** docker pull apache/kafka:4.0.0
-** docker run -p 9092:9092 apache/kafka:4.0.0
-
-setup ini...
-    </summary>
-  
-
-  </entry>
-
-  
-  <entry>
-    <title>Vive Coding: The Future of AI-Driven Development with Purpose</title>
-    <link href="http://shivrajbadu.com.np/posts/vive-coding-future-of-ai-driven-development/" rel="alternate" type="text/html" title="Vive Coding: The Future of AI-Driven Development with Purpose" />
-    <published>2025-04-02T10:20:18+05:45</published>
   
     <updated>2025-04-02T10:20:18+05:45</updated>
   
@@ -268,7 +213,6 @@
 
   </entry>
 
-<<<<<<< HEAD
   
   <entry>
     <title>Streamlining Development with CircleCI: A Guide to Continuous Integration and Delivery</title>
@@ -303,7 +247,5 @@
 
   </entry>
 
-=======
->>>>>>> ef0f9e14
 </feed>
 
